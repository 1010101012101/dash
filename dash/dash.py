--- conflicted
+++ resolved
@@ -214,7 +214,6 @@
         self._cached_layout = None
         self.routes = []
 
-<<<<<<< HEAD
     def _add_url(self, name, view_func, methods=('GET',)):
         self.server.add_url_rule(
             name,
@@ -222,11 +221,10 @@
             endpoint=name,
             methods=list(methods)
         )
-=======
+
         # add a handler for components suites errors to return 404
         self.server.errorhandler(exceptions.InvalidResourceError)(
             self._invalid_resources_handler)
->>>>>>> a6388beb
 
     @property
     def layout(self):
