--- conflicted
+++ resolved
@@ -7,10 +7,6 @@
 import six
 
 from ._all_keywords import python_keywords, r_keywords
-<<<<<<< HEAD
-=======
-
->>>>>>> 0d7943db
 
 # pylint: disable=no-init,too-few-public-methods
 class ComponentRegistry:
@@ -443,33 +439,6 @@
                     required_args=required_args,
                     argtext=argtext)
 
-<<<<<<< HEAD
-# pylint: disable=R0914
-def generate_class_string_r(typename, props, description, namespace):
-    """
-    Dynamically generate class strings to have nicely formatted documentation,
-    and function arguments
-
-    Inspired by http://jameso.be/2013/08/06/namedtuple.html
-
-    Parameters
-    ----------
-    typename
-    props
-    description
-    namespace
-
-    Returns
-    -------
-    string
-
-    """
-
-    if namespace == 'dash_html_components':
-        prefix = 'html'
-    else:
-        prefix = ''
-=======
 # This is an initial attempt at resolving type inconsistencies
 # between R and JSON.
 def json_to_r_type(current_prop):
@@ -508,7 +477,6 @@
     string
 
     """
->>>>>>> 0d7943db
 
     c = '''{prefix}{typename} <- function(..., {default_argtext}) {{
 
@@ -523,11 +491,7 @@
     )
 
     component$props <- filter_null(component$props)
-<<<<<<< HEAD
-    component <- append_wildcard_props(component, wildcards = c({default_wildcards}), ...)
-=======
     component <- append_wildcard_props(component, wildcards = {default_wildcards}, ...)
->>>>>>> 0d7943db
 
     structure(component, class = c('dash_component', 'list'))
     }}
@@ -546,12 +510,8 @@
     prop_names = ", ".join(
         ('\'{:s}\''.format(p))
         for p in prop_keys
-<<<<<<< HEAD
-        if '*' not in p
-=======
         if '*' not in p and
         p not in ['setProps', 'dashEvents', 'fireEvent']
->>>>>>> 0d7943db
     )
 
     # in R, we set parameters with no defaults to NULL
@@ -562,10 +522,6 @@
          if '*' in p
     )
 
-<<<<<<< HEAD
-    default_argtext += ", ".join(
-        ('{:s}={}'.format(p, props[p]['defaultValue']['value'])
-=======
     if default_wildcards == '':
         default_wildcards = 'NULL'
     else:
@@ -573,17 +529,12 @@
 
     default_argtext += ", ".join(
         ('{:s}={}'.format(p, json_to_r_type(props[p]))
->>>>>>> 0d7943db
           if 'defaultValue' in props[p] else
           '{:s}=NULL'.format(p))
          for p in prop_keys
          if not p.endswith("-*") and
          p not in r_keywords and
-<<<<<<< HEAD
-         p not in ['setProps']
-=======
          p not in ['setProps', 'dashEvents', 'fireEvent']
->>>>>>> 0d7943db
     )
 
     if 'children' in props:
@@ -593,19 +544,11 @@
     default_paramtext += ", ".join(
         ('{:s}={:s}'.format(p, p)
           if p != "children" else
-<<<<<<< HEAD
-          '{:s}=c(children, assert_valid_children(..., wildcards = c({:s})))'.format(p, default_wildcards))
-         for p in props.keys()
-         if not p.endswith("-*") and
-         p not in r_keywords and
-         p not in ['setProps']
-=======
           '{:s}=c(children, assert_valid_children(..., wildcards = {:s}))'.format(p, default_wildcards))
          for p in props.keys()
          if not p.endswith("-*") and
          p not in r_keywords and
          p not in ['setProps', 'dashEvents', 'fireEvent']
->>>>>>> 0d7943db
     )
     return c.format(prefix=prefix,
                     typename=typename,
@@ -615,8 +558,6 @@
                     prop_names=prop_names,
                     package_name=package_name,
                     default_wildcards=default_wildcards)
-<<<<<<< HEAD
-=======
 
 # pylint: disable=R0914
 def generate_js_metadata_r(namespace):
@@ -662,15 +603,15 @@
     deps_metadata <- list(
     '''
 
-    function_frame_element = '''`{project_shortname}` = structure(list(name = "{project_shortname}", 
+    function_frame_element = '''`{project_shortname}` = structure(list(name = "{project_shortname}",
     version = "{project_ver}", src = list(href = "{jsbundle_url}",
-        file = "lib/{project_shortname}@{project_ver}"), meta = NULL, 
-    script = "{project_shortname}/{project_shortname}.min.js", 
-    stylesheet = NULL, head = NULL, attachment = NULL, package = "{rpkgname}", 
+        file = "lib/{project_shortname}@{project_ver}"), meta = NULL,
+    script = "{project_shortname}/{project_shortname}.min.js",
+    stylesheet = NULL, head = NULL, attachment = NULL, package = "{rpkgname}",
     all_files = FALSE), class = "html_dependency")
     '''
 
-    function_frame_close = ''') 
+    function_frame_close = ''')
     return(deps_metadata)
     }}
     '''
@@ -694,7 +635,6 @@
                                   project_shortname=project_shortname,
                                   project_ver=project_ver,
                                   jsbundle_url=jsbundle_url)
->>>>>>> 0d7943db
 
 # pylint: disable=unused-argument
 def generate_class_file(typename, props, description, namespace):
@@ -729,44 +669,22 @@
         f.write(import_string)
         f.write(class_string)
 
-<<<<<<< HEAD
-def generate_help_file_r(typename, props, namespace):
-    """
-    Generate a R documentation file (.Rd) given component name and properties
-=======
 def write_help_file_r(typename, props, prefix):
     """
     Write R documentation file (.Rd) given component name and properties
->>>>>>> 0d7943db
 
     Parameters
     ----------
     typename
     props
-<<<<<<< HEAD
-=======
     prefix
->>>>>>> 0d7943db
-
-    Returns
-    -------
-
-
-    """
-<<<<<<< HEAD
-    if not os.path.exists('man'):
-        os.makedirs('man')
-
-    if namespace == 'dash_html_components':
-        file_name = "html{:s}.Rd".format(typename)
-        prefix = 'html'
-    else:
-        file_name = "{:s}.Rd".format(typename)
-        prefix = ''
-
-=======
+
+    Returns
+    -------
+
+
+    """
     file_name = '{:s}{:s}.Rd'.format(prefix, typename)
->>>>>>> 0d7943db
     prop_keys = list(props.keys())
 
     default_argtext = ''
@@ -776,15 +694,6 @@
     props = reorder_props(props=props)
 
     default_argtext += ", ".join(
-<<<<<<< HEAD
-        ('{:s}={}'.format(p, props[p]['defaultValue']['value'])
-         if 'defaultValue' in props[p] else
-         '{:s}=NULL'.format(p))
-        for p in prop_keys
-        if not p.endswith("-*") and
-        p not in r_keywords and
-        p not in ['setProps']
-=======
         ('{:s}={}'.format(p, json_to_r_type(props[p]))
           if 'defaultValue' in props[p] else
           '{:s}=NULL'.format(p))
@@ -792,7 +701,6 @@
          if not p.endswith("-*") and
          p not in r_keywords and
          p not in ['setProps', 'dashEvents', 'fireEvent']
->>>>>>> 0d7943db
     )
 
     item_text += "\n\n".join(
@@ -800,11 +708,7 @@
         for p in prop_keys
         if not p.endswith("-*") and
         p not in r_keywords and
-<<<<<<< HEAD
-        p not in ['setProps']
-=======
         p not in ['setProps', 'dashEvents', 'fireEvent']
->>>>>>> 0d7943db
     )
 
     help_string = '''% Auto-generated: do not edit by hand
@@ -821,11 +725,8 @@
 {typename} component
 }}
     '''
-<<<<<<< HEAD
-=======
     if not os.path.exists('man'):
         os.makedirs('man')
->>>>>>> 0d7943db
 
     file_path = os.path.join('man', file_name)
     with open(file_path, 'w') as f:
@@ -836,11 +737,7 @@
             item_text=item_text
         ))
 
-<<<<<<< HEAD
-def generate_class_file_r(typename, props, description, namespace):
-=======
 def write_class_file_r(typename, props, description, namespace, prefix):
->>>>>>> 0d7943db
     """
     Generate a R class file (.R) given a class string
 
@@ -850,35 +747,19 @@
     props
     description
     namespace
-<<<<<<< HEAD
-=======
     prefix
->>>>>>> 0d7943db
-
-    Returns
-    -------
-
-    """
-<<<<<<< HEAD
-    if namespace == 'dash_html_components':
-        prefix = 'html'
-    else:
-        prefix = ''
-
-=======
->>>>>>> 0d7943db
+
+    Returns
+    -------
+
+    """
     import_string =\
         "# AUTO GENERATED FILE - DO NOT EDIT\n\n"
     class_string = generate_class_string_r(
         typename,
         props,
-<<<<<<< HEAD
-        description,
-        namespace
-=======
         namespace,
         prefix
->>>>>>> 0d7943db
     )
     file_name = "{:s}{:s}.R".format(prefix, typename)
 
@@ -891,17 +772,6 @@
         f.write(class_string)
 
 # pylint: disable=unused-variable
-<<<<<<< HEAD
-def generate_export_string_r(name):
-    if not name.endswith('-*') and \
-            str(name) not in r_keywords and \
-            str(name) not in ['setProps', 'children']:
-        return 'export(html{:s})\n'.format(name)
-
-# pylint: disable=R0914
-def generate_rpkg(pkg_data,
-                  namespace, export_string):
-=======
 def generate_export_string_r(name, prefix):
     if not name.endswith('-*') and \
             str(name) not in r_keywords and \
@@ -938,7 +808,6 @@
 def generate_rpkg(pkg_data,
                   namespace,
                   export_string):
->>>>>>> 0d7943db
     '''
     Generate documents for R package creation
 
@@ -962,10 +831,6 @@
 
     package_author = pkg_data['author']
 
-<<<<<<< HEAD
-    # The following approach avoids use of regex, but there are probably better ways!
-=======
->>>>>>> 0d7943db
     package_author_no_email = package_author.split(" <")[0] + ' [aut]'
 
     if not (os.path.isfile('LICENSE') or os.path.isfile('LICENSE.txt')):
@@ -979,18 +844,6 @@
     import_string =\
         '# AUTO GENERATED FILE - DO NOT EDIT\n\n'
 
-<<<<<<< HEAD
-    temp_string =\
-        '''export(filter_null)
-export(assert_valid_children)
-export(append_wildcard_props)
-export(names2)
-export(`%||%`)
-export(assert_no_names)
-'''
-
-=======
->>>>>>> 0d7943db
     description_string = \
     '''Package: {package_name}
 Title: {package_description}
@@ -1050,10 +903,6 @@
     with open('NAMESPACE', 'w') as f:
         f.write(import_string)
         f.write(export_string)
-<<<<<<< HEAD
-        f.write(temp_string)
-=======
->>>>>>> 0d7943db
 
     with open('DESCRIPTION', 'w') as f2:
         f2.write(description_string)
