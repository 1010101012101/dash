import collections
import json
import os

from .base_component import ComponentRegistry

from .base_component import generate_class
from .base_component import generate_class_file
<<<<<<< HEAD
from .base_component import ComponentRegistry
from .base_component import generate_class_file_r
from .base_component import generate_help_file_r
from .base_component import generate_export_string_r
from .base_component import generate_rpkg
=======
from .base_component import generate_export_string_r
from .base_component import generate_rpkg

from .base_component import write_class_file_r
from .base_component import write_help_file_r
from .base_component import write_js_metadata_r
>>>>>>> 0d7943db

def _get_metadata(metadata_path):
    # Start processing
    with open(metadata_path) as data_file:
        json_string = data_file.read()
        data = json\
            .JSONDecoder(object_pairs_hook=collections.OrderedDict)\
            .decode(json_string)
    return data


def load_components(metadata_path,
                    namespace='default_namespace'):
    """Load React component metadata into a format Dash can parse.

    Usage: load_components('../../component-suites/lib/metadata.json')

    Keyword arguments:
    metadata_path -- a path to a JSON file created by
    [`react-docgen`](https://github.com/reactjs/react-docgen).

    Returns:
    components -- a list of component objects with keys
    `type`, `valid_kwargs`, and `setup`.
    """

    # Register the component lib for index include.
    ComponentRegistry.registry.add(namespace)
    components = []

    data = _get_metadata(metadata_path)

    # Iterate over each property name (which is a path to the component)
    for componentPath in data:
        componentData = data[componentPath]

        # Extract component name from path
        # e.g. src/components/MyControl.react.js
        # TODO Make more robust - some folks will write .jsx and others
        # will be on windows. Unfortunately react-docgen doesn't include
        # the name of the component atm.
        name = componentPath.split('/').pop().split('.')[0]
        component = generate_class(
            name,
            componentData['props'],
            componentData['description'],
            namespace
        )

        components.append(component)

    return components


def generate_classes(namespace, metadata_path='lib/metadata.json'):
    """Load React component metadata into a format Dash can parse,
    then create python class files.

    Usage: generate_classes()

    Keyword arguments:
    namespace -- name of the generated python package (also output dir)

    metadata_path -- a path to a JSON file created by
    [`react-docgen`](https://github.com/reactjs/react-docgen).

    Returns:
    """

    data = _get_metadata(metadata_path)
    imports_path = os.path.join(namespace, '_imports_.py')

    # Make sure the file doesn't exist, as we use append write
    if os.path.exists(imports_path):
        os.remove(imports_path)

    # Iterate over each property name (which is a path to the component)
    for componentPath in data:
        componentData = data[componentPath]

        # Extract component name from path
        # e.g. src/components/MyControl.react.js
        # TODO Make more robust - some folks will write .jsx and others
        # will be on windows. Unfortunately react-docgen doesn't include
        # the name of the component atm.
        name = componentPath.split('/').pop().split('.')[0]
        generate_class_file(
            name,
            componentData['props'],
            componentData['description'],
            namespace
        )

        # Add an import statement for this component
        with open(imports_path, 'a') as f:
            f.write('from .{0:s} import {0:s}\n'.format(name))

    # Add the __all__ value so we can import * from _imports_
    all_imports = [p.split('/').pop().split('.')[0] for p in data]
    with open(imports_path, 'a') as f:
        array_string = '[\n'
        for a in all_imports:
            array_string += '    "{:s}",\n'.format(a)
        array_string += ']\n'
        f.write('\n\n__all__ = {:s}'.format(array_string))

def generate_classes_r(namespace, metadata_path='lib/metadata.json', pkgjson_path='package.json'):
    """Load React component metadata into a format Dash can parse,
    then create python class files.

    Usage: generate_classes_r()

    Keyword arguments:
    namespace -- name of the generated python package (also output dir)

    metadata_path -- a path to a JSON file created by
<<<<<<< HEAD
    [`react-docgen`](https://github.com/reactjs/react-docgen).
=======
    [`reac-docgen`](https://github.com/reactjs/react-docgen).
>>>>>>> 0d7943db

    pkgjson_path -- a path to a JSON file created by
    [`cookiecutter`](https://github.com/audreyr/cookiecutter).

    Returns:
    """

    data = _get_metadata(metadata_path)
    pkg_data = _get_metadata(pkgjson_path)
    imports_path = os.path.join(namespace, '_imports_.py')
    export_string = ''

<<<<<<< HEAD
    # Make sure the file doesn't exist, as we use append to write lines
    if os.path.exists(imports_path):
        os.remove(imports_path)
=======
    if namespace == 'dash_html_components':
        prefix = 'html'
    elif namespace == 'dash_core_components':
        prefix = 'core'
    else:
        prefix = ''
>>>>>>> 0d7943db

    # Remove the R NAMESPACE file if it exists, this will be repopulated
    if os.path.isfile('NAMESPACE'):
        os.remove('NAMESPACE')

    # Iterate over each property name (which is a path to the component)
    for componentPath in data:
        componentData = data[componentPath]

        # Extract component name from path
        # e.g. src/components/MyControl.react.js
        # TODO Make more robust - some folks will write .jsx and others
        # will be on windows. Unfortunately react-docgen doesn't include
        # the name of the component atm.
        name = componentPath.split('/').pop().split('.')[0]

<<<<<<< HEAD
        export_string += generate_export_string_r(name)
        
        generate_class_file_r(
            name,
            componentData['props'],
            componentData['description'],
            namespace
        )
        
        generate_help_file_r(
            name,
            componentData['props'],
            namespace
        )

=======
        export_string += generate_export_string_r(name, prefix)

        # generate and write out R functions which will serve an analogous
        # purpose to the classes in Python which interface with the
        # Dash components
        write_class_file_r(
            name,
            componentData['props'],
            componentData['description'],
            namespace,
            prefix
        )

        # generate the internal (not exported to the user) functions which
        # supply the JavaScript dependencies to the htmlDependency package,
        # which is required by DashR (this avoids having to generate an
        # RData file from within Python, given the current package generation
        # workflow)
        write_js_metadata_r(
            namespace
        )

        # generate the R help pages for each of the Dash components that we
        # are transpiling -- this is done to avoid using Roxygen2 syntax,
        # we may eventually be able to generate similar documentation using
        # doxygen and an R plugin, but for now we'll just do it on our own
        # from within Python
        write_help_file_r(
            name,
            componentData['props'],
            prefix
        )

    # now, bundle up the package information and create all the requisite
    # elements of an R package, so that the end result is installable either
    # locally or directly from GitHub
>>>>>>> 0d7943db
    generate_rpkg(
        pkg_data,
        namespace,
        export_string
    )<|MERGE_RESOLUTION|>--- conflicted
+++ resolved
@@ -6,20 +6,12 @@
 
 from .base_component import generate_class
 from .base_component import generate_class_file
-<<<<<<< HEAD
-from .base_component import ComponentRegistry
-from .base_component import generate_class_file_r
-from .base_component import generate_help_file_r
-from .base_component import generate_export_string_r
-from .base_component import generate_rpkg
-=======
 from .base_component import generate_export_string_r
 from .base_component import generate_rpkg
 
 from .base_component import write_class_file_r
 from .base_component import write_help_file_r
 from .base_component import write_js_metadata_r
->>>>>>> 0d7943db
 
 def _get_metadata(metadata_path):
     # Start processing
@@ -136,11 +128,7 @@
     namespace -- name of the generated python package (also output dir)
 
     metadata_path -- a path to a JSON file created by
-<<<<<<< HEAD
     [`react-docgen`](https://github.com/reactjs/react-docgen).
-=======
-    [`reac-docgen`](https://github.com/reactjs/react-docgen).
->>>>>>> 0d7943db
 
     pkgjson_path -- a path to a JSON file created by
     [`cookiecutter`](https://github.com/audreyr/cookiecutter).
@@ -153,18 +141,12 @@
     imports_path = os.path.join(namespace, '_imports_.py')
     export_string = ''
 
-<<<<<<< HEAD
-    # Make sure the file doesn't exist, as we use append to write lines
-    if os.path.exists(imports_path):
-        os.remove(imports_path)
-=======
     if namespace == 'dash_html_components':
         prefix = 'html'
     elif namespace == 'dash_core_components':
         prefix = 'core'
     else:
         prefix = ''
->>>>>>> 0d7943db
 
     # Remove the R NAMESPACE file if it exists, this will be repopulated
     if os.path.isfile('NAMESPACE'):
@@ -181,23 +163,6 @@
         # the name of the component atm.
         name = componentPath.split('/').pop().split('.')[0]
 
-<<<<<<< HEAD
-        export_string += generate_export_string_r(name)
-        
-        generate_class_file_r(
-            name,
-            componentData['props'],
-            componentData['description'],
-            namespace
-        )
-        
-        generate_help_file_r(
-            name,
-            componentData['props'],
-            namespace
-        )
-
-=======
         export_string += generate_export_string_r(name, prefix)
 
         # generate and write out R functions which will serve an analogous
@@ -234,7 +199,6 @@
     # now, bundle up the package information and create all the requisite
     # elements of an R package, so that the end result is installable either
     # locally or directly from GitHub
->>>>>>> 0d7943db
     generate_rpkg(
         pkg_data,
         namespace,
