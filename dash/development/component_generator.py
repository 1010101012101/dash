from __future__ import print_function

import json
import sys
import subprocess
import shlex
import os
import argparse
import shutil
import importlib
import functools

import pkg_resources

from ._r_components_generation import write_class_file
from ._r_components_generation import generate_exports
from ._py_components_generation import generate_class_file
from ._py_components_generation import generate_imports
from ._py_components_generation import generate_classes_files


class _CombinedFormatter(argparse.ArgumentDefaultsHelpFormatter,
                         argparse.RawDescriptionHelpFormatter):
    pass


# pylint: disable=too-many-locals
def generate_components(components_source, project_shortname,
                        package_info_filename='package.json',
<<<<<<< HEAD
                        rprefix=None):
    project_shortname = project_shortname.replace('-', '_').rstrip('/\\')

    # import component library module
    importlib.import_module(project_shortname)

    if rprefix:
        prefix = rprefix

=======
                        ignore='^_'):
>>>>>>> 0c7eb4a0
    is_windows = sys.platform == 'win32'

    extract_path = pkg_resources.resource_filename('dash', 'extract-meta.js')

    os.environ['NODE_PATH'] = 'node_modules'
    cmd = shlex.split(
        'node {} {} {}'.format(extract_path, ignore, components_source),
        posix=not is_windows
    )

    shutil.copyfile('package.json',
                    os.path.join(project_shortname, package_info_filename))

    proc = subprocess.Popen(cmd,
                            stdout=subprocess.PIPE,
                            stderr=subprocess.PIPE,
                            shell=is_windows)
    out, err = proc.communicate()
    status = proc.poll()

    if err:
        print(err.decode(), file=sys.stderr)

    if not out:
        print(
            'Error generating metadata in {} (status={})'.format(
                project_shortname, status),
            file=sys.stderr)
        sys.exit(1)

    metadata = json.loads(out.decode())
    generator_methods = [generate_class_file]

    if rprefix:
        if not os.path.exists('man'):
            os.makedirs('man')
        if not os.path.exists('R'):
            os.makedirs('R')
        generator_methods.append(
            functools.partial(write_class_file, prefix=prefix))

    components = generate_classes_files(
        project_shortname,
        metadata,
        *generator_methods
    )

    with open(os.path.join(project_shortname, 'metadata.json'), 'w') as f:
        json.dump(metadata, f)

    generate_imports(project_shortname, components)

    if rprefix:
        with open('package.json', 'r') as f:
            pkg_data = json.load(f)

        generate_exports(
            project_shortname, components, metadata, pkg_data, prefix
        )


def cli():
    parser = argparse.ArgumentParser(
        prog='dash-generate-components',
        formatter_class=_CombinedFormatter,
        description='Generate dash components by extracting the metadata '
        'using react-docgen. Then map the metadata to python classes.'
    )
    parser.add_argument('components_source',
                        help='React components source directory.')
    parser.add_argument(
        'project_shortname',
        help='Name of the project to export the classes files.'
    )
    parser.add_argument(
        '-p', '--package-info-filename',
        default='package.json',
        help='The filename of the copied `package.json` to `project_shortname`'
    )
    parser.add_argument(
<<<<<<< HEAD
        '--r-prefix',
        help='Experimental: specify a prefix for DashR component names, write'
             'DashR components to R dir, create R package.'
    )

    args = parser.parse_args()
    generate_components(args.components_source, args.project_shortname,
                        package_info_filename=args.package_info_filename,
                        rprefix=args.r_prefix)
=======
        '-i', '--ignore',
        default='^_',
        help='Files/directories matching the pattern will be ignored'
    )

    args = parser.parse_args()
    generate_components(
        args.components_source, args.project_shortname,
        package_info_filename=args.package_info_filename,
        ignore=args.ignore
    )
>>>>>>> 0c7eb4a0


if __name__ == '__main__':
    cli()<|MERGE_RESOLUTION|>--- conflicted
+++ resolved
@@ -27,19 +27,14 @@
 # pylint: disable=too-many-locals
 def generate_components(components_source, project_shortname,
                         package_info_filename='package.json',
-<<<<<<< HEAD
+                        ignore='^_',
                         rprefix=None):
+  
     project_shortname = project_shortname.replace('-', '_').rstrip('/\\')
-
-    # import component library module
-    importlib.import_module(project_shortname)
 
     if rprefix:
         prefix = rprefix
 
-=======
-                        ignore='^_'):
->>>>>>> 0c7eb4a0
     is_windows = sys.platform == 'win32'
 
     extract_path = pkg_resources.resource_filename('dash', 'extract-meta.js')
@@ -120,29 +115,22 @@
         help='The filename of the copied `package.json` to `project_shortname`'
     )
     parser.add_argument(
-<<<<<<< HEAD
+        '-i', '--ignore',
+        default='^_',
+        help='Files/directories matching the pattern will be ignored'
+    )
+    parser.add_argument(
         '--r-prefix',
         help='Experimental: specify a prefix for DashR component names, write'
              'DashR components to R dir, create R package.'
     )
-
-    args = parser.parse_args()
-    generate_components(args.components_source, args.project_shortname,
-                        package_info_filename=args.package_info_filename,
-                        rprefix=args.r_prefix)
-=======
-        '-i', '--ignore',
-        default='^_',
-        help='Files/directories matching the pattern will be ignored'
-    )
-
+    
     args = parser.parse_args()
     generate_components(
         args.components_source, args.project_shortname,
         package_info_filename=args.package_info_filename,
-        ignore=args.ignore
-    )
->>>>>>> 0c7eb4a0
+        ignore=args.ignore,
+        rprefix=args.r_prefix)
 
 
 if __name__ == '__main__':
