<<<<<<< HEAD
## [1.0.0-rc1] - 2018-11-12
### Changed
- Updated `react` and `react-dom` in other Dash repo's to version `16.6.1`. Upgrading to React 16 includes some small breaking changes, discussed [here](https://reactjs.org/blog/2017/09/26/react-v16.0.html#breaking-changes)
=======
## 0.33.0 - 2018-12-10
## Added
- Added specific Dash exception types to replace generic exceptions (InvalidIndexException, DependencyException, ResourceException) [#487](https://github.com/plotly/dash/pull/487)

## 0.32.2 - 2018-12-09
## Fixed
- Fix typo in missing events/inputs error message [#485](https://github.com/plotly/dash/pull/485)

## 0.32.1 - 2018-12-07
## Changed
- Muted dash related missing props docstring from extract-meta warnings [#484](https://github.com/plotly/dash/pull/484)

## 0.32.0 - 2018-12-07
## Added
- Support for .map file extension and dynamic (on demand) loading [#478](https://github.com/plotly/dash/pull/478)

## 0.31.1 - 2018-11-29
## Fixed
- Fix `_imports_.py` indentation generation. [#473](https://github.com/plotly/dash/pull/473/files)

## 0.31.0 - 2018-11-29
## Added
- Combined `extract-meta` and python component files generation in a cli [#451](https://github.com/plotly/dash/pull/451)

## 0.30.0 - 2018-11-14
## Added
- Hot reload from the browser [#362](https://github.com/plotly/dash/pull/362)
- Silence routes logging with `dev_tools_silence_routes_logging`.
>>>>>>> 50c6c418

## 0.29.0 - 2018-11-06
## Added
- Added component namespaces registry, collect the resources needed by component library when they are imported instead of crawling the layout. [#444](https://github.com/plotly/dash/pull/444)

## 0.28.7 - 2018-11-05
## Fixed
- Component generation now uses the same prop name black list in all supported Python versions. Closes [#361](https://github.com/plotly/dash/issues/361). [#450](https://github.com/plotly/dash/pull/450)

## 0.28.6 - 2018-11-05
## Fixed
- `Dash.registered_paths` changed to a `collections.defaultdict(set)`, was appending the same package paths on every index. [#443](https://github.com/plotly/dash/pull/443)

## 0.28.5 - 2018-10-18
## Fixed
- Replace windows endline when generating the components classes docstring [#431](https://github.com/plotly/dash/pull/431)

## 0.28.4 - 2018-10-18
## Fixed
- The `Component.traverse()` and `Component.traverse_with_paths()` methods now work correctly for components with `children` of type `tuple` (before, this only worked for `list`s). [#430](https://github.com/plotly/dash/pull/430)

## 0.28.3 - 2018-10-17
## Fixed
- Fix http-equiv typo [#418](https://github.com/plotly/dash/pull/418)

## 0.28.2 - 2018-10-05
## Added
- Moved `add_url` function definition out of `Dash.__init__` [#377](https://github.com/plotly/dash/pull/377)

## 0.28.1 - 2018-09-26
## Fixed
- Missing favicon package_data from setup.py [#407](https://github.com/plotly/dash/pull/407)

## 0.28.0 - 2018-09-26
## Added
- Default favicon for dash apps. [#406](https://github.com/plotly/dash/pull/406#issuecomment-424821743)
- Bust the cache of the assets favicon.

## Fixed
- Remove the first and last blank lines from the HTML index string. [#403](https://github.com/plotly/dash/pull/403)

## 0.27.0 - 2018-09-20
## Added
- Added support for serving dev bundles from the components suite, enable with `app.run_server(dev_tools_serve_dev_bundles=True)` [#369](https://github.com/plotly/dash/pull/369)

## Fixed
- Use HTML5 syntax for the meta tag [#350](https://github.com/plotly/dash/pull/350)

## 0.26.6 - 2018-09-19
## Fixed
- Added `Cache-Control` headers to files served by `Dash.serve_component_suites`. [#387](https://github.com/plotly/dash/pull/387)
- Added time modified query string to collected components suites resources.
- Added `InvalidResourceError`. [#393](https://github.com/plotly/dash/pull/393)
- Added a flask errorhandler to catch `InvalidResourceError` from `serve_component_suites` and return a 404.

## 0.26.5 - 2018-09-10
## Fixed
- Fix `get_asset_url` with a different `assets_url_path`. [#374](https://github.com/plotly/dash/pull/374)

## 0.26.4 - 2018-08-28
## Fixed
- Set `url_base_pathname` to `None` in `Dash.__init__`. Fix [#364](https://github.com/plotly/dash/issues/364)

## 0.26.3 - 2018-08-27
## Fixed
- Prefix assets files with `requests_pathname_prefix`. [#351](https://github.com/plotly/dash/pull/351)

## Added
- `Dash.get_asset_url` will give the prefixed url for the asset file.

## 0.26.2 - 2018-08-26
## Fixed
- Only create the assets blueprint once for app that provide the same flask instance to multiple dash instance. [#343](https://github.com/plotly/dash/pull/343)

## 0.26.1 - 2018-08-26
## Fixed
- Fix bug in `_validate_layout` which would not let a user set `app.layout` to be a function that returns a layout [(fixes #334)](https://github.com/plotly/dash/issues/334). [#336](https://github.com/plotly/dash/pull/336)

## 0.26.0 - 2018-08-20
## Added
- Added `assets_ignore` init keyword, regex filter for the assets files. [#318](https://github.com/plotly/dash/pull/318)

## 0.25.1 - 2018-08-20
## Fixed
- Ensure CSS/JS external resources are loaded before the assets. [#335](https://github.com/plotly/dash/pull/335)

## 0.25.0 - 2018-08-14
## Added
- Take configs values from init or environ variables (Prefixed with `DASH_`). [#322](https://github.com/plotly/dash/pull/322)

## Fixed
- Take `requests_pathname_prefix` config when creating scripts tags.
- `requests/routes_pathname_prefix` must starts and end with `/`.
- `requests_pathname_prefix` must ends with `routes_pathname_prefix`. If you supplied both `requests` and `routes` pathname before this update, make sure `requests_pathname_prefix` ends with the same value as `routes_pathname_prefix`.
- `url_base_pathname` set both `requests/routes` pathname, cannot supply it with either `requests` or `routes` pathname prefixes.


## 0.24.2 - 2018-08-13
## Fixed
- Disallow duplicate component ids in the initial layout. [#320](https://github.com/plotly/dash/pull/320)

## 0.24.1 - 2018-08-10
## Fixed
- Fixed bug in 0.23.1 where importing Dash components with no props would result in an error. (Fixes [#321](https://github.com/plotly/dash/issues/321)).
- Fixed bug in 0.23.1 where importing components with arguments that are python keywords could cause an error. In particular, this fixes `dash-html-components` while using Python 3.7.

## 0.24.0 - 2018-08-10
## Added
- Add a modified time query string to the assets included in the index in order to bust the cache. [#319](https://github.com/plotly/dash/pull/309)


## 0.23.1 - 2018-08-02
## Added
- Add ie-compat meta tag to the index by default. [#316](https://github.com/plotly/dash/pull/316)
- Add `external_script` and `external_css` keywords to dash `__init__`. [#305](https://github.com/plotly/dash/pull/305)
- Dash components are now generated at build-time and then imported rather than generated when a module is imported. This should reduce the time it takes to import Dash component libraries, and makes Dash compatible with IDEs.

## 0.22.1 - 2018-08-01
## Fixed
- Raise a more informative error if a non JSON serializable value is returned from a callback [#273](https://github.com/plotly/dash/pull/273)

## 0.22.0 - 2018-07-25
## Added
- Assets files & index customization [#286](https://github.com/plotly/dash/pull/286)
- Raise an error if there is no layout present when the server is running [#294](https://github.com/plotly/dash/pull/294)


## 0.21.1 - 2018-04-10
## Added
- `aria-*` and `data-*` attributes are now supported in all dash html components. (#40)
- These new keywords can be added using a dictionary expansion, e.g. `html.Div(id="my-div", **{"data-toggle": "toggled", "aria-toggled": "true"})`

## 0.21.0 - 2018-02-21
## Added
- #207 Dash now supports React components that use [Flow](https://flow.org/en/docs/react/).
    To support Flow, `component_loader` now has the following behavior to create docstrings
    as determined in discussion in [#187](https://github.com/plotly/dash/issues/187):
        1. If a Dash component has `PropTypes`-generated typing, the docstring uses the `PropTypes`, _regardless of whether the component also has Flow types (current behavior)._
        2. Otherwise if a Dash component has Flow types but _not `PropTypes`_, the docstring now uses the objects generated by `react-docgen` from the Flow types.

## 0.20.0 - 2018-01-19
## Added
- `exceptions.PreventUpdate` can be raised inside a callback to elegantly prevent
the callback from updating the app. See https://community.plot.ly/t/improving-handling-of-aborted-callbacks/7536/2 for context
and #190 for the PR.

## Changed
- Many pylint style fixes.
  See #163, #164, #165, #166, #167, #168, #169, #172, #173, #181, #185, #186, #193
- New integration test framework #184
- Submodules are now imported into the `dash` namespace for better IDE completion #174

# 0.19.0 - 2017-10-16
## Changed
- 🔒  CSRF protection measures were removed as CSRF style attacks are not relevant
to Dash apps. Dash's API uses `POST` requests with content type
`application/json` which are not susceptible to unwanted requests from 3rd
party sites. See https://github.com/plotly/dash/issues/141 for more.
- 🔒  Setting `app.server.secret_key` is no longer required since CSRF protection was
removed. Setting `app.server.secret_key` was difficult to document and
a very common source of confusion, so it's great that users won't get bitten
by this anymore :tada:

# 0.18.3 - 2017-09-08
## Added
- `app.config` is now a `dict` instead of a class. You can set config variables with
  `app.config['suppress_callback_exceptions'] = True` now. The previous class-based
  syntax (e.g. `app.config.suppress_callback_exceptions`) has been maintained for
  backwards compatibility

## Fixed
- 0.18.2 introduced a bug that removed the ability for dash to serve the app on
  any route besides `/`. This has been fixed.
- 0.18.0 introduced a bug with the new config variables when used in a multi-app setting.
  These variables would be shared across apps. This issue has been fixed.
  Originally reported in https://community.plot.ly/t/flask-endpoint-error/5691/7
- The config setting `supress_callback_exceptions` has been renamed to
  `suppress_callback_exceptions`. Previously, `suppress` was spelled wrong.
  The original config variable is kept for backwards compatibility.

# 0.18.3rc1 - 2017-09-08
The prerelease for 0.18.3

# 0.18.2 - 2017-09-07
## Added
- 🔧 Added an `endpoint` to each of the URLs to allow for multiple routes (https://github.com/plotly/dash/pull/70)

# 0.18.1 - 2017-09-07
## Fixed
- 🐛 If `app.layout` was supplied a function, then it used to be called excessively. Now it is called just once on startup and just once on page load. https://github.com/plotly/dash/pull/128

# 0.18.0 - 2017-09-07
## Changed
- 🔒  Removes the `/static/` folder and endpoint that is implicitly initialized by flask. This is too implicit for my comfort level: I worry that users will not be aware that their files in their `static` folder are accessible
- ⚡️  Removes all API calls to the Plotly API (https://api.plot.ly/), the authentication endpoints and decorators, and the associated `filename`, `sharing` and `app_url` arguments. This was never documented or officially supported and authentication has been moved to the [`dash-auth` package](https://github.com/plotly/dash-auth)
- ✏️ Sorts the prop names in the exception messages (#107)

## Added
- 🔧 Add two new `config` variables: `routes_pathname_prefix` and `requests_pathname_prefix` to provide more flexibility for API routing when Dash apps are run behind proxy servers. `routes_pathname_prefix` is a prefix applied to the backend routes and `requests_pathname_prefix` prefixed in requests made by Dash's front-end. `dash-renderer==0.8.0rc3` uses these endpoints.
- 🔧 Added id to KeyError exception in components (#112)


## Fixed
- ✏️  Fix a typo in an exception
- 🔧 Replaced all illegal characters in environment variable

##🔧 Maintenance
- 📝  Update README.md
- ✅  Fix CircleCI tests. Note that the [`dash-renderer`](https://github.com/plotly/dash-renderer) contains the bulk of the integration tests.
- 💄 Flake8 fixes and tests (fixes #99 )
- ✨ Added this CHANGELOG.md

# 0.17.3 - 2017-06-22
✨ This is the initial open-source release of Dash<|MERGE_RESOLUTION|>--- conflicted
+++ resolved
@@ -1,8 +1,7 @@
-<<<<<<< HEAD
-## [1.0.0-rc1] - 2018-11-12
+## [1.0.0a1] - 2018-12-17
 ### Changed
-- Updated `react` and `react-dom` in other Dash repo's to version `16.6.1`. Upgrading to React 16 includes some small breaking changes, discussed [here](https://reactjs.org/blog/2017/09/26/react-v16.0.html#breaking-changes)
-=======
+- Initial Dash 1.0 alpha release [#3](https://github.com/plotly/dash-core/issues/3)
+
 ## 0.33.0 - 2018-12-10
 ## Added
 - Added specific Dash exception types to replace generic exceptions (InvalidIndexException, DependencyException, ResourceException) [#487](https://github.com/plotly/dash/pull/487)
@@ -31,7 +30,6 @@
 ## Added
 - Hot reload from the browser [#362](https://github.com/plotly/dash/pull/362)
 - Silence routes logging with `dev_tools_silence_routes_logging`.
->>>>>>> 50c6c418
 
 ## 0.29.0 - 2018-11-06
 ## Added
