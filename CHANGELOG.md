<<<<<<< HEAD
## Unreleased - 2019-01-07
## Fixed
- Fix typo in some exception names [#522](https://github.com/plotly/dash/pull/522)
=======
## 0.35.1 - 2018-12-27
### Fixed
- Always skip `dynamic` resources from index resources collection. [#518](https://github.com/plotly/dash/pull/518)
>>>>>>> 2c182b14

## 0.35.0 - 2018-12-18
## Added
- Experimental `--r-prefix` option to `dash-generate-components`, optionally generates R version of components and corresponding R package.  [#483](https://github.com/plotly/dash/pull/483)

## 0.34.0 - 2018-12-17
## Added
- `--ignore` option to `dash-generate-components`, default to `^_`. [#490](https://github.com/plotly/dash/pull/490)

## 0.33.0 - 2018-12-10
## Added
- Added specific Dash exception types to replace generic exceptions (InvalidIndexException, DependencyException, ResourceException) [#487](https://github.com/plotly/dash/pull/487)

## 0.32.2 - 2018-12-09
## Fixed
- Fix typo in missing events/inputs error message [#485](https://github.com/plotly/dash/pull/485)

## 0.32.1 - 2018-12-07
## Changed
- Muted dash related missing props docstring from extract-meta warnings [#484](https://github.com/plotly/dash/pull/484)

## 0.32.0 - 2018-12-07
## Added
- Support for .map file extension and dynamic (on demand) loading [#478](https://github.com/plotly/dash/pull/478)

## 0.31.1 - 2018-11-29
## Fixed
- Fix `_imports_.py` indentation generation. [#473](https://github.com/plotly/dash/pull/473/files)

## 0.31.0 - 2018-11-29
## Added
- Combined `extract-meta` and python component files generation in a cli [#451](https://github.com/plotly/dash/pull/451)

## 0.30.0 - 2018-11-14
## Added
- Hot reload from the browser [#362](https://github.com/plotly/dash/pull/362)
- Silence routes logging with `dev_tools_silence_routes_logging`.

## 0.29.0 - 2018-11-06
## Added
- Added component namespaces registry, collect the resources needed by component library when they are imported instead of crawling the layout. [#444](https://github.com/plotly/dash/pull/444)

## 0.28.7 - 2018-11-05
## Fixed
- Component generation now uses the same prop name black list in all supported Python versions. Closes [#361](https://github.com/plotly/dash/issues/361). [#450](https://github.com/plotly/dash/pull/450)

## 0.28.6 - 2018-11-05
## Fixed
- `Dash.registered_paths` changed to a `collections.defaultdict(set)`, was appending the same package paths on every index. [#443](https://github.com/plotly/dash/pull/443)

## 0.28.5 - 2018-10-18
## Fixed
- Replace windows endline when generating the components classes docstring [#431](https://github.com/plotly/dash/pull/431)

## 0.28.4 - 2018-10-18
## Fixed
- The `Component.traverse()` and `Component.traverse_with_paths()` methods now work correctly for components with `children` of type `tuple` (before, this only worked for `list`s). [#430](https://github.com/plotly/dash/pull/430)

## 0.28.3 - 2018-10-17
## Fixed
- Fix http-equiv typo [#418](https://github.com/plotly/dash/pull/418)

## 0.28.2 - 2018-10-05
## Added
- Moved `add_url` function definition out of `Dash.__init__` [#377](https://github.com/plotly/dash/pull/377)

## 0.28.1 - 2018-09-26
## Fixed
- Missing favicon package_data from setup.py [#407](https://github.com/plotly/dash/pull/407)

## 0.28.0 - 2018-09-26
## Added
- Default favicon for dash apps. [#406](https://github.com/plotly/dash/pull/406#issuecomment-424821743)
- Bust the cache of the assets favicon.

## Fixed
- Remove the first and last blank lines from the HTML index string. [#403](https://github.com/plotly/dash/pull/403)

## 0.27.0 - 2018-09-20
## Added
- Added support for serving dev bundles from the components suite, enable with `app.run_server(dev_tools_serve_dev_bundles=True)` [#369](https://github.com/plotly/dash/pull/369)

## Fixed
- Use HTML5 syntax for the meta tag [#350](https://github.com/plotly/dash/pull/350)

## 0.26.6 - 2018-09-19
## Fixed
- Added `Cache-Control` headers to files served by `Dash.serve_component_suites`. [#387](https://github.com/plotly/dash/pull/387)
- Added time modified query string to collected components suites resources.
- Added `InvalidResourceError`. [#393](https://github.com/plotly/dash/pull/393)
- Added a flask errorhandler to catch `InvalidResourceError` from `serve_component_suites` and return a 404.

## 0.26.5 - 2018-09-10
## Fixed
- Fix `get_asset_url` with a different `assets_url_path`. [#374](https://github.com/plotly/dash/pull/374)

## 0.26.4 - 2018-08-28
## Fixed
- Set `url_base_pathname` to `None` in `Dash.__init__`. Fix [#364](https://github.com/plotly/dash/issues/364)

## 0.26.3 - 2018-08-27
## Fixed
- Prefix assets files with `requests_pathname_prefix`. [#351](https://github.com/plotly/dash/pull/351)

## Added
- `Dash.get_asset_url` will give the prefixed url for the asset file.

## 0.26.2 - 2018-08-26
## Fixed
- Only create the assets blueprint once for app that provide the same flask instance to multiple dash instance. [#343](https://github.com/plotly/dash/pull/343)

## 0.26.1 - 2018-08-26
## Fixed
- Fix bug in `_validate_layout` which would not let a user set `app.layout` to be a function that returns a layout [(fixes #334)](https://github.com/plotly/dash/issues/334). [#336](https://github.com/plotly/dash/pull/336)

## 0.26.0 - 2018-08-20
## Added
- Added `assets_ignore` init keyword, regex filter for the assets files. [#318](https://github.com/plotly/dash/pull/318)

## 0.25.1 - 2018-08-20
## Fixed
- Ensure CSS/JS external resources are loaded before the assets. [#335](https://github.com/plotly/dash/pull/335)

## 0.25.0 - 2018-08-14
## Added
- Take configs values from init or environ variables (Prefixed with `DASH_`). [#322](https://github.com/plotly/dash/pull/322)

## Fixed
- Take `requests_pathname_prefix` config when creating scripts tags.
- `requests/routes_pathname_prefix` must starts and end with `/`.
- `requests_pathname_prefix` must ends with `routes_pathname_prefix`. If you supplied both `requests` and `routes` pathname before this update, make sure `requests_pathname_prefix` ends with the same value as `routes_pathname_prefix`.
- `url_base_pathname` set both `requests/routes` pathname, cannot supply it with either `requests` or `routes` pathname prefixes.


## 0.24.2 - 2018-08-13
## Fixed
- Disallow duplicate component ids in the initial layout. [#320](https://github.com/plotly/dash/pull/320)

## 0.24.1 - 2018-08-10
## Fixed
- Fixed bug in 0.23.1 where importing Dash components with no props would result in an error. (Fixes [#321](https://github.com/plotly/dash/issues/321)).
- Fixed bug in 0.23.1 where importing components with arguments that are python keywords could cause an error. In particular, this fixes `dash-html-components` while using Python 3.7.

## 0.24.0 - 2018-08-10
## Added
- Add a modified time query string to the assets included in the index in order to bust the cache. [#319](https://github.com/plotly/dash/pull/309)


## 0.23.1 - 2018-08-02
## Added
- Add ie-compat meta tag to the index by default. [#316](https://github.com/plotly/dash/pull/316)
- Add `external_script` and `external_css` keywords to dash `__init__`. [#305](https://github.com/plotly/dash/pull/305)
- Dash components are now generated at build-time and then imported rather than generated when a module is imported. This should reduce the time it takes to import Dash component libraries, and makes Dash compatible with IDEs.

## 0.22.1 - 2018-08-01
## Fixed
- Raise a more informative error if a non JSON serializable value is returned from a callback [#273](https://github.com/plotly/dash/pull/273)

## 0.22.0 - 2018-07-25
## Added
- Assets files & index customization [#286](https://github.com/plotly/dash/pull/286)
- Raise an error if there is no layout present when the server is running [#294](https://github.com/plotly/dash/pull/294)


## 0.21.1 - 2018-04-10
## Added
- `aria-*` and `data-*` attributes are now supported in all dash html components. (#40)
- These new keywords can be added using a dictionary expansion, e.g. `html.Div(id="my-div", **{"data-toggle": "toggled", "aria-toggled": "true"})`

## 0.21.0 - 2018-02-21
## Added
- #207 Dash now supports React components that use [Flow](https://flow.org/en/docs/react/).
    To support Flow, `component_loader` now has the following behavior to create docstrings
    as determined in discussion in [#187](https://github.com/plotly/dash/issues/187):
        1. If a Dash component has `PropTypes`-generated typing, the docstring uses the `PropTypes`, _regardless of whether the component also has Flow types (current behavior)._
        2. Otherwise if a Dash component has Flow types but _not `PropTypes`_, the docstring now uses the objects generated by `react-docgen` from the Flow types.

## 0.20.0 - 2018-01-19
## Added
- `exceptions.PreventUpdate` can be raised inside a callback to elegantly prevent
the callback from updating the app. See https://community.plot.ly/t/improving-handling-of-aborted-callbacks/7536/2 for context
and #190 for the PR.

## Changed
- Many pylint style fixes.
  See #163, #164, #165, #166, #167, #168, #169, #172, #173, #181, #185, #186, #193
- New integration test framework #184
- Submodules are now imported into the `dash` namespace for better IDE completion #174

# 0.19.0 - 2017-10-16
## Changed
- 🔒  CSRF protection measures were removed as CSRF style attacks are not relevant
to Dash apps. Dash's API uses `POST` requests with content type
`application/json` which are not susceptible to unwanted requests from 3rd
party sites. See https://github.com/plotly/dash/issues/141 for more.
- 🔒  Setting `app.server.secret_key` is no longer required since CSRF protection was
removed. Setting `app.server.secret_key` was difficult to document and
a very common source of confusion, so it's great that users won't get bitten
by this anymore :tada:

# 0.18.3 - 2017-09-08
## Added
- `app.config` is now a `dict` instead of a class. You can set config variables with
  `app.config['suppress_callback_exceptions'] = True` now. The previous class-based
  syntax (e.g. `app.config.suppress_callback_exceptions`) has been maintained for
  backwards compatibility

## Fixed
- 0.18.2 introduced a bug that removed the ability for dash to serve the app on
  any route besides `/`. This has been fixed.
- 0.18.0 introduced a bug with the new config variables when used in a multi-app setting.
  These variables would be shared across apps. This issue has been fixed.
  Originally reported in https://community.plot.ly/t/flask-endpoint-error/5691/7
- The config setting `supress_callback_exceptions` has been renamed to
  `suppress_callback_exceptions`. Previously, `suppress` was spelled wrong.
  The original config variable is kept for backwards compatibility.

# 0.18.3rc1 - 2017-09-08
The prerelease for 0.18.3

# 0.18.2 - 2017-09-07
## Added
- 🔧 Added an `endpoint` to each of the URLs to allow for multiple routes (https://github.com/plotly/dash/pull/70)

# 0.18.1 - 2017-09-07
## Fixed
- 🐛 If `app.layout` was supplied a function, then it used to be called excessively. Now it is called just once on startup and just once on page load. https://github.com/plotly/dash/pull/128

# 0.18.0 - 2017-09-07
## Changed
- 🔒  Removes the `/static/` folder and endpoint that is implicitly initialized by flask. This is too implicit for my comfort level: I worry that users will not be aware that their files in their `static` folder are accessible
- ⚡️  Removes all API calls to the Plotly API (https://api.plot.ly/), the authentication endpoints and decorators, and the associated `filename`, `sharing` and `app_url` arguments. This was never documented or officially supported and authentication has been moved to the [`dash-auth` package](https://github.com/plotly/dash-auth)
- ✏️ Sorts the prop names in the exception messages (#107)

## Added
- 🔧 Add two new `config` variables: `routes_pathname_prefix` and `requests_pathname_prefix` to provide more flexibility for API routing when Dash apps are run behind proxy servers. `routes_pathname_prefix` is a prefix applied to the backend routes and `requests_pathname_prefix` prefixed in requests made by Dash's front-end. `dash-renderer==0.8.0rc3` uses these endpoints.
- 🔧 Added id to KeyError exception in components (#112)


## Fixed
- ✏️  Fix a typo in an exception
- 🔧 Replaced all illegal characters in environment variable

##🔧 Maintenance
- 📝  Update README.md
- ✅  Fix CircleCI tests. Note that the [`dash-renderer`](https://github.com/plotly/dash-renderer) contains the bulk of the integration tests.
- 💄 Flake8 fixes and tests (fixes #99 )
- ✨ Added this CHANGELOG.md

# 0.17.3 - 2017-06-22
✨ This is the initial open-source release of Dash<|MERGE_RESOLUTION|>--- conflicted
+++ resolved
@@ -1,12 +1,10 @@
-<<<<<<< HEAD
 ## Unreleased - 2019-01-07
 ## Fixed
 - Fix typo in some exception names [#522](https://github.com/plotly/dash/pull/522)
-=======
+
 ## 0.35.1 - 2018-12-27
 ### Fixed
 - Always skip `dynamic` resources from index resources collection. [#518](https://github.com/plotly/dash/pull/518)
->>>>>>> 2c182b14
 
 ## 0.35.0 - 2018-12-18
 ## Added
