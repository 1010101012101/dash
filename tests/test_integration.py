import json
from multiprocessing import Value
import datetime
import itertools
import re
import dash_html_components as html
import dash_core_components as dcc
import dash_flow_example
import dash_dangerously_set_inner_html

import dash
import time

from dash.dependencies import Input, Output
from dash.exceptions import PreventUpdate
from .IntegrationTests import IntegrationTests
from .utils import assert_clean_console, invincible, wait_for


class Tests(IntegrationTests):
    def setUp(self):
        def wait_for_element_by_id(id):
            wait_for(lambda: None is not invincible(
                lambda: self.driver.find_element_by_id(id)
            ))
            return self.driver.find_element_by_id(id)
        self.wait_for_element_by_id = wait_for_element_by_id

    def test_simple_callback(self):
        app = dash.Dash(__name__)
        app.layout = html.Div([
            dcc.Input(
                id='input',
                value='initial value'
            ),
            html.Div(
                html.Div([
                    1.5,
                    None,
                    'string',
                    html.Div(id='output-1')
                ])
            )
        ])

        call_count = Value('i', 0)

        @app.callback(Output('output-1', 'children'), [Input('input', 'value')])
        def update_output(value):
            call_count.value = call_count.value + 1
            return value

        self.startServer(app)

        output1 = self.wait_for_element_by_id('output-1')
        wait_for(lambda: output1.text == 'initial value')
        self.percy_snapshot(name='simple-callback-1')

        input1 = self.wait_for_element_by_id('input')
        input1.clear()

        input1.send_keys('hello world')

        output1 = lambda: self.wait_for_element_by_id('output-1')
        wait_for(lambda: output1().text == 'hello world')
        self.percy_snapshot(name='simple-callback-2')

        self.assertEqual(
            call_count.value,
            # an initial call to retrieve the first value
            1 +
            # one for each hello world character
            len('hello world')
        )

        assert_clean_console(self)

    def test_wildcard_callback(self):
        app = dash.Dash(__name__)
        app.layout = html.Div([
            dcc.Input(
                id='input',
                value='initial value'
            ),
            html.Div(
                html.Div([
                    1.5,
                    None,
                    'string',
                    html.Div(id='output-1', **{'data-cb': 'initial value',
                                               'aria-cb': 'initial value'})
                ])
            )
        ])

        input_call_count = Value('i', 0)

        @app.callback(Output('output-1', 'data-cb'), [Input('input', 'value')])
        def update_data(value):
            input_call_count.value = input_call_count.value + 1
            return value

        @app.callback(Output('output-1', 'children'),
                      [Input('output-1', 'data-cb')])
        def update_text(data):
            return data

        self.startServer(app)
        output1 = self.wait_for_element_by_id('output-1')
        wait_for(lambda: output1.text == 'initial value')
        self.percy_snapshot(name='wildcard-callback-1')

        input1 = self.wait_for_element_by_id('input')
        input1.clear()

        input1.send_keys('hello world')

        output1 = lambda: self.wait_for_element_by_id('output-1')
        wait_for(lambda: output1().text == 'hello world')
        self.percy_snapshot(name='wildcard-callback-2')

        self.assertEqual(
            input_call_count.value,
            # an initial call
            1 +
            # one for each hello world character
            len('hello world')
        )

        assert_clean_console(self)

    def test_aborted_callback(self):
        """Raising PreventUpdate prevents update and triggering dependencies"""

        initial_input = 'initial input'
        initial_output = 'initial output'

        app = dash.Dash(__name__)
        app.layout = html.Div([
            dcc.Input(id='input', value=initial_input),
            html.Div(initial_output, id='output1'),
            html.Div(initial_output, id='output2'),
        ])

        callback1_count = Value('i', 0)
        callback2_count = Value('i', 0)

        @app.callback(Output('output1', 'children'), [Input('input', 'value')])
        def callback1(value):
            callback1_count.value = callback1_count.value + 1
            raise PreventUpdate("testing callback does not update")
            return value

        @app.callback(Output('output2', 'children'), [Input('output1', 'children')])
        def callback2(value):
            callback2_count.value = callback2_count.value + 1
            return value

        self.startServer(app)

        input_ = self.wait_for_element_by_id('input')
        input_.clear()
        input_.send_keys('x')
        output1 = self.wait_for_element_by_id('output1')
        output2 = self.wait_for_element_by_id('output2')

        # callback1 runs twice (initial page load and through send_keys)
        self.assertEqual(callback1_count.value, 2)

        # callback2 is never triggered, even on initial load
        self.assertEqual(callback2_count.value, 0)

        # double check that output1 and output2 children were not updated
        self.assertEqual(output1.text, initial_output)
        self.assertEqual(output2.text, initial_output)

        assert_clean_console(self)

        self.percy_snapshot(name='aborted')

    def test_wildcard_data_attributes(self):
        app = dash.Dash()
        test_time = datetime.datetime(2012, 1, 10, 2, 3)
        test_date = datetime.date(test_time.year, test_time.month,
                                  test_time.day)
        app.layout = html.Div([
            html.Div(
                id="inner-element",
                **{
                    'data-string': 'multiple words',
                    'data-number': 512,
                    'data-none': None,
                    'data-date': test_date,
                    'aria-progress': 5
                }
            )
        ], id='data-element')

        self.startServer(app)

        div = self.wait_for_element_by_id('data-element')

        # React wraps text and numbers with e.g. <!-- react-text: 20 -->
        # Remove those
        comment_regex = '<!--[^\[](.*?)-->'

        # Somehow the html attributes are unordered.
        # Try different combinations (they're all valid html)
        permutations = itertools.permutations([
            'id="inner-element"',
            'data-string="multiple words"',
            'data-number="512"',
            'data-date="%s"' % test_date,
            'aria-progress="5"'
        ], 5)
        passed = False
        for permutation in permutations:
            actual_cleaned = re.sub(comment_regex, '',
                                    div.get_attribute('innerHTML'))
            expected_cleaned = re.sub(
                comment_regex,
                '',
                "<div PERMUTE></div>"
                .replace('PERMUTE', ' '.join(list(permutation)))
            )
            passed = passed or (actual_cleaned == expected_cleaned)
            if passed:
                break
        if not passed:
            raise Exception(
                'HTML does not match\nActual:\n{}\n\nExpected:\n{}'.format(
                    actual_cleaned,
                    expected_cleaned
                )
            )

        assert_clean_console(self)

    def test_no_props_component(self):
        app = dash.Dash()
        app.layout = html.Div([
            dash_dangerously_set_inner_html.DangerouslySetInnerHTML('''
                <h1>No Props Component</h1>
            ''')
        ])
        self.startServer(app)
        assert_clean_console(self)
        self.percy_snapshot(name='no-props-component')

    def test_flow_component(self):
        app = dash.Dash()

        app.layout = html.Div([
            dash_flow_example.ExampleReactComponent(
                id='react',
                value='my-value',
                label='react component'
            ),
            dash_flow_example.ExampleFlowComponent(
                id='flow',
                value='my-value',
                label='flow component'
            ),
            html.Hr(),
            html.Div(id='output')
        ])

        @app.callback(Output('output', 'children'),
                      [Input('react', 'value'), Input('flow', 'value')])
        def display_output(react_value, flow_value):
            return html.Div([
                'You have entered {} and {}'.format(react_value, flow_value),
                html.Hr(),
                html.Label('Flow Component Docstring'),
                html.Pre(dash_flow_example.ExampleFlowComponent.__doc__),
                html.Hr(),
                html.Label('React PropTypes Component Docstring'),
                html.Pre(dash_flow_example.ExampleReactComponent.__doc__),
                html.Div(id='waitfor')
            ])

        self.startServer(app)
        self.wait_for_element_by_id('waitfor')
        self.percy_snapshot(name='flowtype')

    def test_meta_tags(self):
        metas = [
            {'name': 'description', 'content': 'my dash app'},
            {'name': 'custom', 'content': 'customized'},
        ]

        app = dash.Dash(meta_tags=metas)

        app.layout = html.Div(id='content')

        self.startServer(app)

        meta = self.driver.find_elements_by_tag_name('meta')

        # -2 for the meta charset and http-equiv.
        self.assertEqual(len(metas), len(meta) - 2, 'Not enough meta tags')

        for i in range(2, len(meta)):
            meta_tag = meta[i]
            meta_info = metas[i - 2]
            name = meta_tag.get_attribute('name')
            content = meta_tag.get_attribute('content')
            self.assertEqual(name, meta_info['name'])
            self.assertEqual(content, meta_info['content'])

    def test_index_customization(self):
        app = dash.Dash()

        app.index_string = '''
        <!DOCTYPE html>
        <html>
            <head>
                {%metas%}
                <title>{%title%}</title>
                {%favicon%}
                {%css%}
            </head>
            <body>
                <div id="custom-header">My custom header</div>
                <div id="add"></div>
                {%app_entry%}
                <footer>
                    {%config%}
                    {%scripts%}
                </footer>
                <div id="custom-footer">My custom footer</div>
                <script>
                // Test the formatting doesn't mess up script tags.
                var elem = document.getElementById('add');
                if (!elem) {
                    throw Error('could not find container to add');
                }
                elem.innerHTML = 'Got added';
                var config = {};
                fetch('/nonexist').then(r => r.json())
                    .then(r => config = r).catch(err => ({config}));
                </script>
            </body>
        </html>
        '''

        app.layout = html.Div('Dash app', id='app')

        self.startServer(app)

        time.sleep(0.5)

        header = self.wait_for_element_by_id('custom-header')
        footer = self.wait_for_element_by_id('custom-footer')

        self.assertEqual('My custom header', header.text)
        self.assertEqual('My custom footer', footer.text)

        add = self.wait_for_element_by_id('add')

        self.assertEqual('Got added', add.text)

        self.percy_snapshot('custom-index')

    def test_assets(self):
        app = dash.Dash(assets_folder='tests/assets',
                        assets_ignore='.*ignored.*')
        app.index_string = '''
        <!DOCTYPE html>
        <html>
            <head>
                {%metas%}
                <title>{%title%}</title>
                {%css%}
            </head>
            <body>
                <div id="tested"></div>
                {%app_entry%}
                <footer>
                    {%config%}
                    {%scripts%}
                </footer>
            </body>
        </html>
        '''

        app.layout = html.Div([
            html.Div(id='content'),
            dcc.Input(id='test')
        ], id='layout')

        self.startServer(app)

        body = self.driver.find_element_by_tag_name('body')

        body_margin = body.value_of_css_property('margin')
        self.assertEqual('0px', body_margin)

        content = self.wait_for_element_by_id('content')
        content_padding = content.value_of_css_property('padding')
        self.assertEqual('8px', content_padding)

        tested = self.wait_for_element_by_id('tested')
        tested = json.loads(tested.text)

        order = ('load_first', 'load_after', 'load_after1',
                 'load_after10', 'load_after11', 'load_after2',
                 'load_after3', 'load_after4', )

        self.assertEqual(len(order), len(tested))

        for i in range(len(tested)):
            self.assertEqual(order[i], tested[i])

        self.percy_snapshot('test assets includes')

    def test_invalid_index_string(self):
        app = dash.Dash()

        def will_raise():
            app.index_string = '''
                    <!DOCTYPE html>
                    <html>
                        <head>
                            {%metas%}
                            <title>{%title%}</title>
                            {%favicon%}
                            {%css%}
                        </head>
                        <body>
                            <div id="custom-header">My custom header</div>
                            <div id="add"></div>
                            <footer>
                            </footer>
                        </body>
                    </html>
                    '''

        with self.assertRaises(Exception) as context:
            will_raise()

        app.layout = html.Div()
        self.startServer(app)

        exc_msg = str(context.exception)
        self.assertTrue('{%app_entry%}' in exc_msg)
        self.assertTrue('{%config%}' in exc_msg)
        self.assertTrue('{%scripts%}' in exc_msg)
        time.sleep(0.5)

    def test_external_files_init(self):
        js_files = [
            'https://www.google-analytics.com/analytics.js',
            {'src': 'https://cdn.polyfill.io/v2/polyfill.min.js'},
            {
                'src': 'https://cdnjs.cloudflare.com/ajax/libs/ramda/0.25.0/ramda.min.js',
                'integrity': 'sha256-YN22NHB7zs5+LjcHWgk3zL0s+CRnzCQzDOFnndmUamY=',
                'crossorigin': 'anonymous'
            },
            {
                'src': 'https://cdnjs.cloudflare.com/ajax/libs/lodash.js/4.17.10/lodash.min.js',
                'integrity': 'sha256-VKITM616rVzV+MI3kZMNUDoY5uTsuSl1ZvEeZhNoJVk=',
                'crossorigin': 'anonymous'
            }
        ]

        css_files = [
            'https://codepen.io/chriddyp/pen/bWLwgP.css',
            {
                'href': 'https://stackpath.bootstrapcdn.com/bootstrap/4.1.3/css/bootstrap.min.css',
                'rel': 'stylesheet',
                'integrity': 'sha384-MCw98/SFnGE8fJT3GXwEOngsV7Zt27NXFoaoApmYm81iuXoPkFOJwJ8ERdknLPMO',
                'crossorigin': 'anonymous'
            }
        ]

        app = dash.Dash(__name__,
                        external_scripts=js_files,
                        external_stylesheets=css_files)

        app.index_string = '''
        <!DOCTYPE html>
        <html>
            <head>
                {%metas%}
                <title>{%title%}</title>
                {%css%}
            </head>
            <body>
                <div id="tested"></div>
                <div id="ramda-test"></div>
                <button type="button" id="btn">Btn</button>
                {%app_entry%}
                <footer>
                    {%config%}
                    {%scripts%}
                </footer>
            </body>
        </html>
        '''

        app.layout = html.Div()

        self.startServer(app)
        time.sleep(0.5)

        js_urls = [x['src'] if isinstance(x, dict) else x for x in js_files]
        css_urls = [x['href'] if isinstance(x, dict) else x for x in css_files]

        for fmt, url in itertools.chain(
                (("//script[@src='{}']", x) for x in js_urls),
                (("//link[@href='{}']", x) for x in css_urls)):
            self.driver.find_element_by_xpath(fmt.format(url))

<<<<<<< HEAD
    def test_func_layout_accepted(self):

        app = dash.Dash()

        def create_layout():
            return html.Div('Hello World')
        app.layout = create_layout

        self.startServer(app)
        time.sleep(0.5)
=======
        # Ensure the button style was overloaded by reset (set to 38px in codepen)
        btn = self.driver.find_element_by_id('btn')
        btn_height = btn.value_of_css_property('height')

        self.assertEqual('18px', btn_height)

        # ensure ramda was loaded before the assets so they can use it.
        lo_test = self.driver.find_element_by_id('ramda-test')
        self.assertEqual('Hello World', lo_test.text)
>>>>>>> 0543e3d5
<|MERGE_RESOLUTION|>--- conflicted
+++ resolved
@@ -512,7 +512,16 @@
                 (("//link[@href='{}']", x) for x in css_urls)):
             self.driver.find_element_by_xpath(fmt.format(url))
 
-<<<<<<< HEAD
+        # Ensure the button style was overloaded by reset (set to 38px in codepen)
+        btn = self.driver.find_element_by_id('btn')
+        btn_height = btn.value_of_css_property('height')
+
+        self.assertEqual('18px', btn_height)
+
+        # ensure ramda was loaded before the assets so they can use it.
+        lo_test = self.driver.find_element_by_id('ramda-test')
+        self.assertEqual('Hello World', lo_test.text)
+
     def test_func_layout_accepted(self):
 
         app = dash.Dash()
@@ -522,15 +531,4 @@
         app.layout = create_layout
 
         self.startServer(app)
-        time.sleep(0.5)
-=======
-        # Ensure the button style was overloaded by reset (set to 38px in codepen)
-        btn = self.driver.find_element_by_id('btn')
-        btn_height = btn.value_of_css_property('height')
-
-        self.assertEqual('18px', btn_height)
-
-        # ensure ramda was loaded before the assets so they can use it.
-        lo_test = self.driver.find_element_by_id('ramda-test')
-        self.assertEqual('Hello World', lo_test.text)
->>>>>>> 0543e3d5
+        time.sleep(0.5)